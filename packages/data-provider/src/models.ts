--- conflicted
+++ resolved
@@ -28,7 +28,6 @@
   showIconInHeader?: boolean;
   iconURL?: string | EModelEndpoint; // Allow using project-included icons
   authType?: AuthType;
-<<<<<<< HEAD
   iconCapabilities?: ModelCapabilityType[];
   badges?: {
     disabled?: boolean;         // Disable all badges for this model
@@ -38,12 +37,10 @@
     isFree?: boolean;           // Whether the model is completely free to use
     maxContextToken?: number;   // Maximum context window size in tokens
   };
-=======
   webSearch?: boolean;
   fileSearch?: boolean;
   executeCode?: boolean;
   mcpServers?: string[];
->>>>>>> 7973cb42
 };
 
 // Define badges schema for validation
@@ -68,15 +65,12 @@
   showIconInHeader: z.boolean().optional(),
   iconURL: z.union([z.string(), eModelEndpointSchema]).optional(),
   authType: authTypeSchema.optional(),
-<<<<<<< HEAD
   iconCapabilities: z.array(z.enum(['reasoning', 'upload_image', 'web_search', 'experimental', 'deep_research'])).optional(),
   badges: badgesSchema.optional(),
-=======
   webSearch: z.boolean().optional(),
   fileSearch: z.boolean().optional(),
   executeCode: z.boolean().optional(),
   mcpServers: z.array(z.string()).optional(),
->>>>>>> 7973cb42
 });
 
 export const specsConfigSchema = z.object({
