import { useMemo } from 'react';
import { isAgentsEndpoint } from 'librechat-data-provider';
import type { TConversation } from 'librechat-data-provider';
import type { SetterOrUpdater } from 'recoil';
import { useGetEndpointsQuery } from '~/data-provider';
import { EndpointIcon } from '~/components/Endpoints';
import { useAgentsMapContext } from '~/Providers';

export default function AddedConvo({
  addedConvo,
  setAddedConvo,
}: {
  addedConvo: TConversation | null;
  setAddedConvo: SetterOrUpdater<TConversation | null>;
}) {
  const agentsMap = useAgentsMapContext();
  const { data: endpointsConfig } = useGetEndpointsQuery();
  const title = useMemo(() => {
<<<<<<< HEAD
    const sender = getSender(addedConvo as TEndpointOption);
    // const title = getPresetTitle(addedConvo as TPreset);
    // return `+ ${sender}: ${title}`;
    return `+ ${sender}`;
  }, [addedConvo, getSender]);
=======
    // Priority: agent name > modelDisplayLabel > modelLabel > model
    if (isAgentsEndpoint(addedConvo?.endpoint) && addedConvo?.agent_id) {
      const agent = agentsMap?.[addedConvo.agent_id];
      if (agent?.name) {
        return `+ ${agent.name}`;
      }
    }

    const endpointConfig = endpointsConfig?.[addedConvo?.endpoint ?? ''];
    const displayLabel =
      endpointConfig?.modelDisplayLabel || addedConvo?.modelLabel || addedConvo?.model || 'AI';

    return `+ ${displayLabel}`;
  }, [addedConvo, agentsMap, endpointsConfig]);
>>>>>>> 8a4c2931

  if (!addedConvo) {
    return null;
  }
  return (
    <div className="flex items-start gap-4 py-2.5 pl-3 pr-1.5 text-sm">
      <span className="mt-0 flex h-6 w-6 flex-shrink-0 items-center justify-center">
        <div className="icon-md">
          <EndpointIcon
            conversation={addedConvo}
            endpointsConfig={endpointsConfig}
            containerClassName="shadow-stroke overflow-hidden rounded-full"
            context="menu-item"
            size={20}
          />
        </div>
      </span>
      <span className="text-token-text-secondary line-clamp-3 flex-1 py-0.5 font-semibold">
        {title}
      </span>
      <button
        className="text-token-text-secondary flex-shrink-0"
        type="button"
        aria-label="Close added conversation"
        onClick={() => setAddedConvo(null)}
      >
        <svg
          xmlns="http://www.w3.org/2000/svg"
          width="24"
          height="24"
          fill="none"
          viewBox="0 0 24 24"
          className="icon-lg"
          aria-hidden="true"
        >
          <path
            fill="currentColor"
            fillRule="evenodd"
            d="M7.293 7.293a1 1 0 0 1 1.414 0L12 10.586l3.293-3.293a1 1 0 1 1 1.414 1.414L13.414 12l3.293 3.293a1 1 0 0 1-1.414 1.414L12 13.414l-3.293 3.293a1 1 0 0 1-1.414-1.414L10.586 12 7.293 8.707a1 1 0 0 1 0-1.414"
            clipRule="evenodd"
          ></path>
        </svg>
      </button>
    </div>
  );
}<|MERGE_RESOLUTION|>--- conflicted
+++ resolved
@@ -16,13 +16,6 @@
   const agentsMap = useAgentsMapContext();
   const { data: endpointsConfig } = useGetEndpointsQuery();
   const title = useMemo(() => {
-<<<<<<< HEAD
-    const sender = getSender(addedConvo as TEndpointOption);
-    // const title = getPresetTitle(addedConvo as TPreset);
-    // return `+ ${sender}: ${title}`;
-    return `+ ${sender}`;
-  }, [addedConvo, getSender]);
-=======
     // Priority: agent name > modelDisplayLabel > modelLabel > model
     if (isAgentsEndpoint(addedConvo?.endpoint) && addedConvo?.agent_id) {
       const agent = agentsMap?.[addedConvo.agent_id];
@@ -37,7 +30,6 @@
 
     return `+ ${displayLabel}`;
   }, [addedConvo, agentsMap, endpointsConfig]);
->>>>>>> 8a4c2931
 
   if (!addedConvo) {
     return null;
