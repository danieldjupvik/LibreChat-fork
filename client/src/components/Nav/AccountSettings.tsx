--- conflicted
+++ resolved
@@ -1,13 +1,8 @@
 import { useState, memo } from 'react';
 import { useRecoilState } from 'recoil';
 import * as Select from '@ariakit/react/select';
-<<<<<<< HEAD
 import { FileText, LogOut, User } from 'lucide-react';
-import { LinkIcon, GearIcon, DropdownMenuSeparator, UserIcon } from '@librechat/client';
-=======
-import { FileText, LogOut } from 'lucide-react';
 import { LinkIcon, GearIcon, DropdownMenuSeparator, Avatar } from '@librechat/client';
->>>>>>> e1ad235f
 import { useGetStartupConfig, useGetUserBalance } from '~/data-provider';
 import FilesView from '~/components/Chat/Input/Files/FilesView';
 import { useAuthContext } from '~/hooks/AuthContext';
