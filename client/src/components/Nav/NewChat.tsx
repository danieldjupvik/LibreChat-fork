--- conflicted
+++ resolved
@@ -9,7 +9,6 @@
 import { TooltipAnchor, Button } from '~/components/ui';
 import { useLocalize, useNewConvo } from '~/hooks';
 import store from '~/store';
-import logo from '/assets/maskable-icon.png';
 
 export default function NewChat({
   index = 0,
@@ -51,32 +50,6 @@
   );
 
   return (
-<<<<<<< HEAD
-    <div className="sticky left-0 right-0 top-0 z-50 bg-surface-primary-alt pt-3.5">
-      <div className="pb-0.5 last:pb-0" style={{ transform: 'none' }}>
-        <a
-          href="/"
-          tabIndex={0}
-          data-testid="nav-new-chat-button"
-          onClick={clickHandler}
-          className={cn(
-            'group flex h-10 items-center gap-2 rounded-lg px-2 font-medium transition-colors duration-200 hover:bg-surface-hover',
-            isSmallScreen ? 'h-14' : '',
-          )}
-          aria-label={localize('com_ui_new_chat')}
-        >
-          {/* <NewChatButtonIcon conversation={conversation} /> */}
-          <img src={logo} alt="logo" className="w-8 h-8 rounded-lg"/>
-          <div className="grow overflow-hidden text-ellipsis whitespace-nowrap text-sm text-text-primary">
-            {localize('com_ui_new_chat')}
-          </div>
-          <div className="flex gap-3">
-            <span className="flex items-center" data-state="closed">
-              <NewChatIcon className="size-5" />
-            </span>
-          </div>
-        </a>
-=======
     <>
       <div className="flex items-center justify-between py-[2px] md:py-2">
         <TooltipAnchor
@@ -113,7 +86,6 @@
             }
           />
         </div>
->>>>>>> 6826c0ed
       </div>
       {subHeaders != null ? subHeaders : null}
     </>
