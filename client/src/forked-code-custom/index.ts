--- conflicted
+++ resolved
@@ -1,24 +1,14 @@
-<<<<<<< HEAD
-import { initPricingData } from './modelBadges';
+import { initModelData } from './modelBadges';
 import ResponseCost from './ResponseCost';
-=======
-import { initModelData } from './modelBadges';
->>>>>>> 54c7a6ea
 
 /**
  * Initialize forked custom features
  * - Loads model data on app startup to avoid delays on first model selection
  */
 export const initialize = () => {
-<<<<<<< HEAD
-  // Pre-fetch pricing data in the background
-  initPricingData().catch((err) => {
-    console.error('Failed to initialize pricing data:', err);
-=======
   // Pre-fetch model data in the background
   initModelData().catch(err => {
     console.error('Failed to initialize model data:', err);
->>>>>>> 54c7a6ea
   });
 };
 
