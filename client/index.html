<!DOCTYPE html>
<html lang="en-US">
  <head>
    <meta charset="utf-8" />
    <meta name="theme-color" content="#171717" />
    <meta name="mobile-web-app-capable" content="yes" />
    <meta name="apple-mobile-web-app-capable" content="yes" />
    <meta name="apple-mobile-web-app-status-bar-style" content="black-translucent" />
<<<<<<< HEAD
    <meta name="description" content="Daniel AI - We speak human (with a little AI magic)" />
    <title>Daniel AI</title>
    <link rel="shortcut icon" href="#" />
=======
    <meta name="description" content="LibreChat - An open source chat application with support for multiple AI models" />
    <title>LibreChat</title>
>>>>>>> 543b617e
    <link rel="icon" type="image/png" sizes="32x32" href="/assets/favicon-32x32.png" />
    <link rel="icon" type="image/png" sizes="16x16" href="/assets/favicon-16x16.png" />
    <link rel="apple-touch-icon" href="/assets/apple-touch-icon-180x180.png" />
    <meta name="viewport" content="width=device-width, initial-scale=1, interactive-widget=resizes-content" />
    <style>
      html,
      body {
        margin: 0;
        padding: 0;
        height: 100%;
      }
    </style>
    <script>
      const theme = localStorage.getItem('color-theme');
      const loadingContainerStyle = document.createElement('style');
      let backgroundColor;

      if (theme === 'dark') {
        backgroundColor = '#0d0d0d';
      } else if (theme === 'light') {
        backgroundColor = '#ffffff';
      } else if (theme === 'system') {
        const prefersDarkScheme = window.matchMedia('(prefers-color-scheme: dark)').matches;
        backgroundColor = prefersDarkScheme ? '#0d0d0d' : '#ffffff';
      } else {
        backgroundColor = '#ffffff';
      }

      loadingContainerStyle.innerHTML = `
        #loading-container {
          display: flex;
          align-items: center;
          justify-content: center;
          height: 100vh;
          background-color: ${backgroundColor};
        }
      `;
      document.head.appendChild(loadingContainerStyle);
    </script>
    <script defer type="module" src="/src/main.jsx"></script>
  </head>
  <body>
    <div id="root">
      <div id="loading-container"></div>
    </div>
  </body>
</html><|MERGE_RESOLUTION|>--- conflicted
+++ resolved
@@ -6,14 +6,8 @@
     <meta name="mobile-web-app-capable" content="yes" />
     <meta name="apple-mobile-web-app-capable" content="yes" />
     <meta name="apple-mobile-web-app-status-bar-style" content="black-translucent" />
-<<<<<<< HEAD
     <meta name="description" content="Daniel AI - We speak human (with a little AI magic)" />
     <title>Daniel AI</title>
-    <link rel="shortcut icon" href="#" />
-=======
-    <meta name="description" content="LibreChat - An open source chat application with support for multiple AI models" />
-    <title>LibreChat</title>
->>>>>>> 543b617e
     <link rel="icon" type="image/png" sizes="32x32" href="/assets/favicon-32x32.png" />
     <link rel="icon" type="image/png" sizes="16x16" href="/assets/favicon-16x16.png" />
     <link rel="apple-touch-icon" href="/assets/apple-touch-icon-180x180.png" />
