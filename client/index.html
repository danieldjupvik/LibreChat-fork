<!DOCTYPE html>
<html lang="en-US">
  <head>
    <meta charset="utf-8" />
    <base href="/" />
    <meta name="theme-color" content="#171717" />
    <meta name="mobile-web-app-capable" content="yes" />
    <meta name="apple-mobile-web-app-capable" content="yes" />
    <meta name="apple-mobile-web-app-status-bar-style" content="black-translucent" />
<<<<<<< HEAD
    <meta name="description" content="Daniel AI - We speak human (with a little AI magic)" />
    <title>Daniel AI</title>
    <link rel="icon" type="image/png" sizes="32x32" href="/assets/favicon-32x32.png" />
    <link rel="icon" type="image/png" sizes="16x16" href="/assets/favicon-16x16.png" />
    <link rel="apple-touch-icon" href="/assets/apple-touch-icon-180x180.png" />
=======
    <meta name="description" content="LibreChat - An open source chat application with support for multiple AI models" />
    <title>LibreChat</title>
    <link rel="icon" type="image/png" sizes="32x32" href="assets/favicon-32x32.png" />
    <link rel="icon" type="image/png" sizes="16x16" href="assets/favicon-16x16.png" />
    <link rel="apple-touch-icon" href="assets/apple-touch-icon-180x180.png" />
>>>>>>> 1764de53
    <meta name="viewport" content="width=device-width, initial-scale=1, interactive-widget=resizes-content" />
    <style>
      html,
      body {
        margin: 0;
        padding: 0;
        height: 100%;
      }
    </style>
    <script>
      const theme = localStorage.getItem('color-theme');
      const loadingContainerStyle = document.createElement('style');
      let backgroundColor;

      if (theme === 'dark') {
        backgroundColor = '#0d0d0d';
      } else if (theme === 'light') {
        backgroundColor = '#ffffff';
      } else if (theme === 'system') {
        const prefersDarkScheme = window.matchMedia('(prefers-color-scheme: dark)').matches;
        backgroundColor = prefersDarkScheme ? '#0d0d0d' : '#ffffff';
      } else {
        backgroundColor = '#ffffff';
      }

      loadingContainerStyle.innerHTML = `
        #loading-container {
          display: flex;
          align-items: center;
          justify-content: center;
          height: 100vh;
          background-color: ${backgroundColor};
        }
      `;
      document.head.appendChild(loadingContainerStyle);
    </script>
    <script defer type="module" src="/src/main.jsx"></script>
  </head>
  <body>
    <div id="root">
      <div id="loading-container"></div>
    </div>
  </body>
</html><|MERGE_RESOLUTION|>--- conflicted
+++ resolved
@@ -7,19 +7,11 @@
     <meta name="mobile-web-app-capable" content="yes" />
     <meta name="apple-mobile-web-app-capable" content="yes" />
     <meta name="apple-mobile-web-app-status-bar-style" content="black-translucent" />
-<<<<<<< HEAD
     <meta name="description" content="Daniel AI - We speak human (with a little AI magic)" />
     <title>Daniel AI</title>
-    <link rel="icon" type="image/png" sizes="32x32" href="/assets/favicon-32x32.png" />
-    <link rel="icon" type="image/png" sizes="16x16" href="/assets/favicon-16x16.png" />
-    <link rel="apple-touch-icon" href="/assets/apple-touch-icon-180x180.png" />
-=======
-    <meta name="description" content="LibreChat - An open source chat application with support for multiple AI models" />
-    <title>LibreChat</title>
     <link rel="icon" type="image/png" sizes="32x32" href="assets/favicon-32x32.png" />
     <link rel="icon" type="image/png" sizes="16x16" href="assets/favicon-16x16.png" />
     <link rel="apple-touch-icon" href="assets/apple-touch-icon-180x180.png" />
->>>>>>> 1764de53
     <meta name="viewport" content="width=device-width, initial-scale=1, interactive-widget=resizes-content" />
     <style>
       html,
