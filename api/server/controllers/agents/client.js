require('events').EventEmitter.defaultMaxListeners = 100;
const { logger } = require('@librechat/data-schemas');
const { DynamicStructuredTool } = require('@langchain/core/tools');
const { getBufferString, HumanMessage } = require('@langchain/core/messages');
const {
  sendEvent,
  createRun,
  Tokenizer,
  checkAccess,
  memoryInstructions,
  formatContentStrings,
  createMemoryProcessor,
} = require('@librechat/api');
const {
  Callback,
  Providers,
  GraphEvents,
  TitleMethod,
  formatMessage,
  formatAgentMessages,
  getTokenCountForMessage,
  createMetadataAggregator,
} = require('@librechat/agents');
const {
  Constants,
  Permissions,
  VisionModes,
  ContentTypes,
  EModelEndpoint,
  PermissionTypes,
  isAgentsEndpoint,
  AgentCapabilities,
  bedrockInputSchema,
  removeNullishValues,
} = require('librechat-data-provider');
const {
  findPluginAuthsByKeys,
  getFormattedMemories,
  deleteMemory,
  setMemory,
} = require('~/models');
const { getMCPAuthMap, checkCapability, hasCustomUserVars } = require('~/server/services/Config');
const { addCacheControl, createContextHandlers } = require('~/app/clients/prompts');
const { initializeAgent } = require('~/server/services/Endpoints/agents/agent');
const { spendTokens, spendStructuredTokens } = require('~/models/spendTokens');
const { encodeAndFormat } = require('~/server/services/Files/images/encode');
const { getProviderConfig } = require('~/server/services/Endpoints');
const BaseClient = require('~/app/clients/BaseClient');
const { getRoleByName } = require('~/models/Role');
const { loadAgent } = require('~/models/Agent');
const { getMCPManager } = require('~/config');

const omitTitleOptions = new Set([
  'stream',
  'thinking',
  'streaming',
  'clientOptions',
  'thinkingConfig',
  'thinkingBudget',
  'includeThoughts',
  'maxOutputTokens',
  'additionalModelRequestFields',
]);

/**
 * @param {ServerRequest} req
 * @param {Agent} agent
 * @param {string} endpoint
 */
const payloadParser = ({ req, agent, endpoint }) => {
  if (isAgentsEndpoint(endpoint)) {
    return { model: undefined };
  } else if (endpoint === EModelEndpoint.bedrock) {
    const parsedValues = bedrockInputSchema.parse(agent.model_parameters);
    if (parsedValues.thinking == null) {
      parsedValues.thinking = false;
    }
    return parsedValues;
  }
  return req.body.endpointOption.model_parameters;
};

const noSystemModelRegex = [/\b(o1-preview|o1-mini|amazon\.titan-text)\b/gi];

function createTokenCounter(encoding) {
  return function (message) {
    const countTokens = (text) => Tokenizer.getTokenCount(text, encoding);
    return getTokenCountForMessage(message, countTokens);
  };
}

function logToolError(graph, error, toolId) {
  logger.error(
    '[api/server/controllers/agents/client.js #chatCompletion] Tool Error',
    error,
    toolId,
  );
}

class AgentClient extends BaseClient {
  constructor(options = {}) {
    super(null, options);
    /** The current client class
     * @type {string} */
    this.clientName = EModelEndpoint.agents;

    /** @type {'discard' | 'summarize'} */
    this.contextStrategy = 'discard';

    /** @deprecated @type {true} - Is a Chat Completion Request */
    this.isChatCompletion = true;

    /** @type {AgentRun} */
    this.run;

    const {
      agentConfigs,
      contentParts,
      collectedUsage,
      artifactPromises,
      maxContextTokens,
      ...clientOptions
    } = options;

    this.agentConfigs = agentConfigs;
    this.maxContextTokens = maxContextTokens;
    /** @type {MessageContentComplex[]} */
    this.contentParts = contentParts;
    /** @type {Array<UsageMetadata>} */
    this.collectedUsage = collectedUsage;
    /** @type {ArtifactPromises} */
    this.artifactPromises = artifactPromises;
    /** @type {AgentClientOptions} */
    this.options = Object.assign({ endpoint: options.endpoint }, clientOptions);
    /** @type {string} */
    this.model = this.options.agent.model_parameters.model;
    /** The key for the usage object's input tokens
     * @type {string} */
    this.inputTokensKey = 'input_tokens';
    /** The key for the usage object's output tokens
     * @type {string} */
    this.outputTokensKey = 'output_tokens';
    /** @type {UsageMetadata} */
    this.usage;
    /** @type {Record<string, number>} */
    this.indexTokenCountMap = {};
    /** @type {(messages: BaseMessage[]) => Promise<void>} */
    this.processMemory;
  }

  /**
   * Returns the aggregated content parts for the current run.
   * @returns {MessageContentComplex[]} */
  getContentParts() {
    return this.contentParts;
  }

  setOptions(options) {
    logger.info('[api/server/controllers/agents/client.js] setOptions', options);
  }

  /**
   * `AgentClient` is not opinionated about vision requests, so we don't do anything here
   * @param {MongoFile[]} attachments
   */
  checkVisionRequest() {}

  getSaveOptions() {
    // TODO:
    // would need to be override settings; otherwise, model needs to be undefined
    // model: this.override.model,
    // instructions: this.override.instructions,
    // additional_instructions: this.override.additional_instructions,
    let runOptions = {};
    try {
      runOptions = payloadParser(this.options);
    } catch (error) {
      logger.error(
        '[api/server/controllers/agents/client.js #getSaveOptions] Error parsing options',
        error,
      );
    }

    return removeNullishValues(
      Object.assign(
        {
          endpoint: this.options.endpoint,
          agent_id: this.options.agent.id,
          modelLabel: this.options.modelLabel,
          maxContextTokens: this.options.maxContextTokens,
          resendFiles: this.options.resendFiles,
          imageDetail: this.options.imageDetail,
          spec: this.options.spec,
          iconURL: this.options.iconURL,
        },
        // TODO: PARSE OPTIONS BY PROVIDER, MAY CONTAIN SENSITIVE DATA
        runOptions,
      ),
    );
  }

  getBuildMessagesOptions() {
    return {
      instructions: this.options.agent.instructions,
      additional_instructions: this.options.agent.additional_instructions,
    };
  }

  /**
   *
   * @param {TMessage} message
   * @param {Array<MongoFile>} attachments
   * @returns {Promise<Array<Partial<MongoFile>>>}
   */
  async addImageURLs(message, attachments) {
    const { files, text, image_urls } = await encodeAndFormat(
      this.options.req,
      attachments,
      this.options.agent.provider,
      VisionModes.agents,
    );
    message.image_urls = image_urls.length ? image_urls : undefined;
    if (text && text.length) {
      message.ocr = text;
    }
    return files;
  }

  async buildMessages(
    messages,
    parentMessageId,
    { instructions = null, additional_instructions = null },
    opts,
  ) {
    let orderedMessages = this.constructor.getMessagesForConversation({
      messages,
      parentMessageId,
      summary: this.shouldSummarize,
    });

    let payload;
    /** @type {number | undefined} */
    let promptTokens;

    /** @type {string} */
    let systemContent = [instructions ?? '', additional_instructions ?? '']
      .filter(Boolean)
      .join('\n')
      .trim();

    if (this.options.attachments) {
      const attachments = await this.options.attachments;

      if (this.message_file_map) {
        this.message_file_map[orderedMessages[orderedMessages.length - 1].messageId] = attachments;
      } else {
        this.message_file_map = {
          [orderedMessages[orderedMessages.length - 1].messageId]: attachments,
        };
      }

      const files = await this.addImageURLs(
        orderedMessages[orderedMessages.length - 1],
        attachments,
      );

      this.options.attachments = files;
    }

    /** Note: Bedrock uses legacy RAG API handling */
    if (this.message_file_map && !isAgentsEndpoint(this.options.endpoint)) {
      this.contextHandlers = createContextHandlers(
        this.options.req,
        orderedMessages[orderedMessages.length - 1].text,
      );
    }

    const formattedMessages = orderedMessages.map((message, i) => {
      const formattedMessage = formatMessage({
        message,
        userName: this.options?.name,
        assistantName: this.options?.modelLabel,
      });

      if (message.ocr && i !== orderedMessages.length - 1) {
        if (typeof formattedMessage.content === 'string') {
          formattedMessage.content = message.ocr + '\n' + formattedMessage.content;
        } else {
          const textPart = formattedMessage.content.find((part) => part.type === 'text');
          textPart
            ? (textPart.text = message.ocr + '\n' + textPart.text)
            : formattedMessage.content.unshift({ type: 'text', text: message.ocr });
        }
      } else if (message.ocr && i === orderedMessages.length - 1) {
        systemContent = [systemContent, message.ocr].join('\n');
      }

      const needsTokenCount =
        (this.contextStrategy && !orderedMessages[i].tokenCount) || message.ocr;

      /* If tokens were never counted, or, is a Vision request and the message has files, count again */
      if (needsTokenCount || (this.isVisionModel && (message.image_urls || message.files))) {
        orderedMessages[i].tokenCount = this.getTokenCountForMessage(formattedMessage);
      }

      /* If message has files, calculate image token cost */
      if (this.message_file_map && this.message_file_map[message.messageId]) {
        const attachments = this.message_file_map[message.messageId];
        for (const file of attachments) {
          if (file.embedded) {
            this.contextHandlers?.processFile(file);
            continue;
          }
          if (file.metadata?.fileIdentifier) {
            continue;
          }
          // orderedMessages[i].tokenCount += this.calculateImageTokenCost({
          //   width: file.width,
          //   height: file.height,
          //   detail: this.options.imageDetail ?? ImageDetail.auto,
          // });
        }
      }

      return formattedMessage;
    });

    if (this.contextHandlers) {
      this.augmentedPrompt = await this.contextHandlers.createContext();
      systemContent = this.augmentedPrompt + systemContent;
    }

    // Inject MCP server instructions if available
    const ephemeralAgent = this.options.req.body.ephemeralAgent;
    let mcpServers = [];

    // Check for ephemeral agent MCP servers
    if (ephemeralAgent && ephemeralAgent.mcp && ephemeralAgent.mcp.length > 0) {
      mcpServers = ephemeralAgent.mcp;
    }
    // Check for regular agent MCP tools
    else if (this.options.agent && this.options.agent.tools) {
      mcpServers = this.options.agent.tools
        .filter(
          (tool) =>
            tool instanceof DynamicStructuredTool && tool.name.includes(Constants.mcp_delimiter),
        )
        .map((tool) => tool.name.split(Constants.mcp_delimiter).pop())
        .filter(Boolean);
    }

    if (mcpServers.length > 0) {
      try {
        const mcpInstructions = getMCPManager().formatInstructionsForContext(mcpServers);
        if (mcpInstructions) {
          systemContent = [systemContent, mcpInstructions].filter(Boolean).join('\n\n');
          logger.debug('[AgentClient] Injected MCP instructions for servers:', mcpServers);
        }
      } catch (error) {
        logger.error('[AgentClient] Failed to inject MCP instructions:', error);
      }
    }

    if (systemContent) {
      this.options.agent.instructions = systemContent;
    }

    /** @type {Record<string, number> | undefined} */
    let tokenCountMap;

    if (this.contextStrategy) {
      ({ payload, promptTokens, tokenCountMap, messages } = await this.handleContextStrategy({
        orderedMessages,
        formattedMessages,
      }));
    }

    for (let i = 0; i < messages.length; i++) {
      this.indexTokenCountMap[i] = messages[i].tokenCount;
    }

    const result = {
      tokenCountMap,
      prompt: payload,
      promptTokens,
      messages,
    };

    if (promptTokens >= 0 && typeof opts?.getReqData === 'function') {
      opts.getReqData({ promptTokens });
    }

    const withoutKeys = await this.useMemory();
    if (withoutKeys) {
      systemContent += `${memoryInstructions}\n\n# Existing memory about the user:\n${withoutKeys}`;
    }

    if (systemContent) {
      this.options.agent.instructions = systemContent;
    }

    return result;
  }

  /**
   * @returns {Promise<string | undefined>}
   */
  async useMemory() {
    const user = this.options.req.user;
    if (user.personalization?.memories === false) {
      return;
    }
    const hasAccess = await checkAccess({
      user,
      permissionType: PermissionTypes.MEMORIES,
      permissions: [Permissions.USE],
      getRoleByName,
    });

    if (!hasAccess) {
      logger.debug(
        `[api/server/controllers/agents/client.js #useMemory] User ${user.id} does not have USE permission for memories`,
      );
      return;
    }
    /** @type {TCustomConfig['memory']} */
    const memoryConfig = this.options.req?.app?.locals?.memory;
    if (!memoryConfig || memoryConfig.disabled === true) {
      return;
    }

    /** @type {Agent} */
    let prelimAgent;
    const allowedProviders = new Set(
      this.options.req?.app?.locals?.[EModelEndpoint.agents]?.allowedProviders,
    );
    try {
      if (memoryConfig.agent?.id != null && memoryConfig.agent.id !== this.options.agent.id) {
        prelimAgent = await loadAgent({
          req: this.options.req,
          agent_id: memoryConfig.agent.id,
          endpoint: EModelEndpoint.agents,
        });
      } else if (
        memoryConfig.agent?.id == null &&
        memoryConfig.agent?.model != null &&
        memoryConfig.agent?.provider != null
      ) {
        prelimAgent = { id: Constants.EPHEMERAL_AGENT_ID, ...memoryConfig.agent };
      }
    } catch (error) {
      logger.error(
        '[api/server/controllers/agents/client.js #useMemory] Error loading agent for memory',
        error,
      );
    }

    const agent = await initializeAgent({
      req: this.options.req,
      res: this.options.res,
      agent: prelimAgent,
      allowedProviders,
      endpointOption: {
        endpoint:
          prelimAgent.id !== Constants.EPHEMERAL_AGENT_ID
            ? EModelEndpoint.agents
            : memoryConfig.agent?.provider,
      },
    });

    if (!agent) {
      logger.warn(
        '[api/server/controllers/agents/client.js #useMemory] No agent found for memory',
        memoryConfig,
      );
      return;
    }

    const llmConfig = Object.assign(
      {
        provider: agent.provider,
        model: agent.model,
      },
      agent.model_parameters,
    );

    /** @type {import('@librechat/api').MemoryConfig} */
    const config = {
      validKeys: memoryConfig.validKeys,
      instructions: agent.instructions,
      llmConfig,
      tokenLimit: memoryConfig.tokenLimit,
    };

    const userId = this.options.req.user.id + '';
    const messageId = this.responseMessageId + '';
    const conversationId = this.conversationId + '';
    const [withoutKeys, processMemory] = await createMemoryProcessor({
      userId,
      config,
      messageId,
      conversationId,
      memoryMethods: {
        setMemory,
        deleteMemory,
        getFormattedMemories,
      },
      res: this.options.res,
    });

    this.processMemory = processMemory;
    return withoutKeys;
  }

  /**
   * @param {BaseMessage[]} messages
   * @returns {Promise<void | (TAttachment | null)[]>}
   */
  async runMemory(messages) {
    try {
      if (this.processMemory == null) {
        return;
      }
      /** @type {TCustomConfig['memory']} */
      const memoryConfig = this.options.req?.app?.locals?.memory;
      const messageWindowSize = memoryConfig?.messageWindowSize ?? 5;

      let messagesToProcess = [...messages];
      if (messages.length > messageWindowSize) {
        for (let i = messages.length - messageWindowSize; i >= 0; i--) {
          const potentialWindow = messages.slice(i, i + messageWindowSize);
          if (potentialWindow[0]?.role === 'user') {
            messagesToProcess = [...potentialWindow];
            break;
          }
        }

        if (messagesToProcess.length === messages.length) {
          messagesToProcess = [...messages.slice(-messageWindowSize)];
        }
      }

      const bufferString = getBufferString(messagesToProcess);
      const bufferMessage = new HumanMessage(`# Current Chat:\n\n${bufferString}`);
      return await this.processMemory([bufferMessage]);
    } catch (error) {
      logger.error('Memory Agent failed to process memory', error);
    }
  }

  /** @type {sendCompletion} */
  async sendCompletion(payload, opts = {}) {
    await this.chatCompletion({
      payload,
      onProgress: opts.onProgress,
      abortController: opts.abortController,
    });
    return this.contentParts;
  }

  /**
   * @param {Object} params
   * @param {string} [params.model]
   * @param {string} [params.context='message']
   * @param {UsageMetadata[]} [params.collectedUsage=this.collectedUsage]
   */
  async recordCollectedUsage({ model, context = 'message', collectedUsage = this.collectedUsage }) {
    if (!collectedUsage || !collectedUsage.length) {
      return;
    }
    const input_tokens =
      (collectedUsage[0]?.input_tokens || 0) +
      (Number(collectedUsage[0]?.input_token_details?.cache_creation) || 0) +
      (Number(collectedUsage[0]?.input_token_details?.cache_read) || 0);

    let output_tokens = 0;
    let previousTokens = input_tokens; // Start with original input
    for (let i = 0; i < collectedUsage.length; i++) {
      const usage = collectedUsage[i];
      if (!usage) {
        continue;
      }

      const cache_creation = Number(usage.input_token_details?.cache_creation) || 0;
      const cache_read = Number(usage.input_token_details?.cache_read) || 0;

      const txMetadata = {
        context,
        conversationId: this.conversationId,
        user: this.user ?? this.options.req.user?.id,
        endpointTokenConfig: this.options.endpointTokenConfig,
        model: usage.model ?? model ?? this.model ?? this.options.agent.model_parameters.model,
      };

      if (i > 0) {
        // Count new tokens generated (input_tokens minus previous accumulated tokens)
        output_tokens +=
          (Number(usage.input_tokens) || 0) + cache_creation + cache_read - previousTokens;
      }

      // Add this message's output tokens
      output_tokens += Number(usage.output_tokens) || 0;

      // Update previousTokens to include this message's output
      previousTokens += Number(usage.output_tokens) || 0;

      if (cache_creation > 0 || cache_read > 0) {
        spendStructuredTokens(txMetadata, {
          promptTokens: {
            input: usage.input_tokens,
            write: cache_creation,
            read: cache_read,
          },
          completionTokens: usage.output_tokens,
        }).catch((err) => {
          logger.error(
            '[api/server/controllers/agents/client.js #recordCollectedUsage] Error spending structured tokens',
            err,
          );
        });
        continue;
      }
      spendTokens(txMetadata, {
        promptTokens: usage.input_tokens,
        completionTokens: usage.output_tokens,
      }).catch((err) => {
        logger.error(
          '[api/server/controllers/agents/client.js #recordCollectedUsage] Error spending tokens',
          err,
        );
      });
    }

    this.usage = {
      input_tokens,
      output_tokens,
    };
  }

  /**
   * Get stream usage as returned by this client's API response.
   * @returns {UsageMetadata} The stream usage object.
   */
  getStreamUsage() {
    return this.usage;
  }

  /**
   * @param {TMessage} responseMessage
   * @returns {number}
   */
  getTokenCountForResponse({ content }) {
    return this.getTokenCountForMessage({
      role: 'assistant',
      content,
    });
  }

  /**
   * Calculates the correct token count for the current user message based on the token count map and API usage.
   * Edge case: If the calculation results in a negative value, it returns the original estimate.
   * If revisiting a conversation with a chat history entirely composed of token estimates,
   * the cumulative token count going forward should become more accurate as the conversation progresses.
   * @param {Object} params - The parameters for the calculation.
   * @param {Record<string, number>} params.tokenCountMap - A map of message IDs to their token counts.
   * @param {string} params.currentMessageId - The ID of the current message to calculate.
   * @param {OpenAIUsageMetadata} params.usage - The usage object returned by the API.
   * @returns {number} The correct token count for the current user message.
   */
  calculateCurrentTokenCount({ tokenCountMap, currentMessageId, usage }) {
    const originalEstimate = tokenCountMap[currentMessageId] || 0;

    if (!usage || typeof usage[this.inputTokensKey] !== 'number') {
      return originalEstimate;
    }

    tokenCountMap[currentMessageId] = 0;
    const totalTokensFromMap = Object.values(tokenCountMap).reduce((sum, count) => {
      const numCount = Number(count);
      return sum + (isNaN(numCount) ? 0 : numCount);
    }, 0);
    const totalInputTokens = usage[this.inputTokensKey] ?? 0;

    const currentMessageTokens = totalInputTokens - totalTokensFromMap;
    return currentMessageTokens > 0 ? currentMessageTokens : originalEstimate;
  }

  async chatCompletion({ payload, abortController = null }) {
    /** @type {Partial<GraphRunnableConfig>} */
    let config;
    /** @type {ReturnType<createRun>} */
    let run;
    /** @type {Promise<(TAttachment | null)[] | undefined>} */
    let memoryPromise;
    try {
      if (!abortController) {
        abortController = new AbortController();
      }

      /** @type {TCustomConfig['endpoints']['agents']} */
      const agentsEConfig = this.options.req.app.locals[EModelEndpoint.agents];

      config = {
        configurable: {
          thread_id: this.conversationId,
          last_agent_index: this.agentConfigs?.size ?? 0,
          user_id: this.user ?? this.options.req.user?.id,
          hide_sequential_outputs: this.options.agent.hide_sequential_outputs,
          user: this.options.req.user,
        },
        recursionLimit: agentsEConfig?.recursionLimit ?? 25,
        signal: abortController.signal,
        streamMode: 'values',
        version: 'v2',
      };

      const toolSet = new Set((this.options.agent.tools ?? []).map((tool) => tool && tool.name));
      let { messages: initialMessages, indexTokenCountMap } = formatAgentMessages(
        payload,
        this.indexTokenCountMap,
        toolSet,
      );

      /**
       *
       * @param {Agent} agent
       * @param {BaseMessage[]} messages
       * @param {number} [i]
       * @param {TMessageContentParts[]} [contentData]
       * @param {Record<string, number>} [currentIndexCountMap]
       */
      const runAgent = async (agent, _messages, i = 0, contentData = [], _currentIndexCountMap) => {
        config.configurable.model = agent.model_parameters.model;
        const currentIndexCountMap = _currentIndexCountMap ?? indexTokenCountMap;
        if (i > 0) {
          this.model = agent.model_parameters.model;
        }
        if (agent.recursion_limit && typeof agent.recursion_limit === 'number') {
          config.recursionLimit = agent.recursion_limit;
        }
        if (
          agentsEConfig?.maxRecursionLimit &&
          config.recursionLimit > agentsEConfig?.maxRecursionLimit
        ) {
          config.recursionLimit = agentsEConfig?.maxRecursionLimit;
        }
        config.configurable.agent_id = agent.id;
        config.configurable.name = agent.name;
        config.configurable.agent_index = i;
        const noSystemMessages = noSystemModelRegex.some((regex) =>
          agent.model_parameters.model.match(regex),
        );

        const systemMessage = Object.values(agent.toolContextMap ?? {})
          .join('\n')
          .trim();

        let systemContent = [
          systemMessage,
          agent.instructions ?? '',
          i !== 0 ? (agent.additional_instructions ?? '') : '',
        ]
          .join('\n')
          .trim();

        if (noSystemMessages === true) {
          agent.instructions = undefined;
          agent.additional_instructions = undefined;
        } else {
          agent.instructions = systemContent;
          agent.additional_instructions = undefined;
        }

        if (noSystemMessages === true && systemContent?.length) {
          const latestMessageContent = _messages.pop().content;
          if (typeof latestMessage !== 'string') {
            latestMessageContent[0].text = [systemContent, latestMessageContent[0].text].join('\n');
            _messages.push(new HumanMessage({ content: latestMessageContent }));
          } else {
            const text = [systemContent, latestMessageContent].join('\n');
            _messages.push(new HumanMessage(text));
          }
        }

        let messages = _messages;
        if (agent.useLegacyContent === true) {
          messages = formatContentStrings(messages);
        }
        if (
          agent.model_parameters?.clientOptions?.defaultHeaders?.['anthropic-beta']?.includes(
            'prompt-caching',
          )
        ) {
          messages = addCacheControl(messages);
        }

        if (i === 0) {
          memoryPromise = this.runMemory(messages);
        }

        run = await createRun({
          agent,
          req: this.options.req,
          runId: this.responseMessageId,
          signal: abortController.signal,
          customHandlers: this.options.eventHandlers,
        });

        if (!run) {
          throw new Error('Failed to create run');
        }

        if (i === 0) {
          this.run = run;
        }

        if (contentData.length) {
          const agentUpdate = {
            type: ContentTypes.AGENT_UPDATE,
            [ContentTypes.AGENT_UPDATE]: {
              index: contentData.length,
              runId: this.responseMessageId,
              agentId: agent.id,
            },
          };
          const streamData = {
            event: GraphEvents.ON_AGENT_UPDATE,
            data: agentUpdate,
          };
          this.options.aggregateContent(streamData);
          sendEvent(this.options.res, streamData);
          contentData.push(agentUpdate);
          run.Graph.contentData = contentData;
        }

        try {
          if (await hasCustomUserVars()) {
            config.configurable.userMCPAuthMap = await getMCPAuthMap({
              tools: agent.tools,
              userId: this.options.req.user.id,
              findPluginAuthsByKeys,
            });
          }
        } catch (err) {
          logger.error(
            `[api/server/controllers/agents/client.js #chatCompletion] Error getting custom user vars for agent ${agent.id}`,
            err,
          );
        }

        await run.processStream({ messages }, config, {
          keepContent: i !== 0,
          tokenCounter: createTokenCounter(this.getEncoding()),
          indexTokenCountMap: currentIndexCountMap,
          maxContextTokens: agent.maxContextTokens,
          callbacks: {
            [Callback.TOOL_ERROR]: logToolError,
          },
        });

        config.signal = null;
      };

      await runAgent(this.options.agent, initialMessages);
      let finalContentStart = 0;
      if (
        this.agentConfigs &&
        this.agentConfigs.size > 0 &&
        (await checkCapability(this.options.req, AgentCapabilities.chain))
      ) {
        const windowSize = 5;
        let latestMessage = initialMessages.pop().content;
        if (typeof latestMessage !== 'string') {
          latestMessage = latestMessage[0].text;
        }
        let i = 1;
        let runMessages = [];

        const windowIndexCountMap = {};
        const windowMessages = initialMessages.slice(-windowSize);
        let currentIndex = 4;
        for (let i = initialMessages.length - 1; i >= 0; i--) {
          windowIndexCountMap[currentIndex] = indexTokenCountMap[i];
          currentIndex--;
          if (currentIndex < 0) {
            break;
          }
        }
        const encoding = this.getEncoding();
        const tokenCounter = createTokenCounter(encoding);
        for (const [agentId, agent] of this.agentConfigs) {
          if (abortController.signal.aborted === true) {
            break;
          }
          const currentRun = await run;

          if (
            i === this.agentConfigs.size &&
            config.configurable.hide_sequential_outputs === true
          ) {
            const content = this.contentParts.filter(
              (part) => part.type === ContentTypes.TOOL_CALL,
            );

            this.options.res.write(
              `event: message\ndata: ${JSON.stringify({
                event: 'on_content_update',
                data: {
                  runId: this.responseMessageId,
                  content,
                },
              })}\n\n`,
            );
          }
          const _runMessages = currentRun.Graph.getRunMessages();
          finalContentStart = this.contentParts.length;
          runMessages = runMessages.concat(_runMessages);
          const contentData = currentRun.Graph.contentData.slice();
          const bufferString = getBufferString([new HumanMessage(latestMessage), ...runMessages]);
          if (i === this.agentConfigs.size) {
            logger.debug(`SEQUENTIAL AGENTS: Last buffer string:\n${bufferString}`);
          }
          try {
            const contextMessages = [];
            const runIndexCountMap = {};
            for (let i = 0; i < windowMessages.length; i++) {
              const message = windowMessages[i];
              const messageType = message._getType();
              if (
                (!agent.tools || agent.tools.length === 0) &&
                (messageType === 'tool' || (message.tool_calls?.length ?? 0) > 0)
              ) {
                continue;
              }
              runIndexCountMap[contextMessages.length] = windowIndexCountMap[i];
              contextMessages.push(message);
            }
            const bufferMessage = new HumanMessage(bufferString);
            runIndexCountMap[contextMessages.length] = tokenCounter(bufferMessage);
            const currentMessages = [...contextMessages, bufferMessage];
            await runAgent(agent, currentMessages, i, contentData, runIndexCountMap);
          } catch (err) {
            logger.error(
              `[api/server/controllers/agents/client.js #chatCompletion] Error running agent ${agentId} (${i})`,
              err,
            );
          }
          i++;
        }
      }

      /** Note: not implemented */
      if (config.configurable.hide_sequential_outputs !== true) {
        finalContentStart = 0;
      }

      this.contentParts = this.contentParts.filter((part, index) => {
        // Include parts that are either:
        // 1. At or after the finalContentStart index
        // 2. Of type tool_call
        // 3. Have tool_call_ids property
        return (
          index >= finalContentStart || part.type === ContentTypes.TOOL_CALL || part.tool_call_ids
        );
      });

      try {
        if (memoryPromise) {
          const attachments = await memoryPromise;
          if (attachments && attachments.length > 0) {
            this.artifactPromises.push(...attachments);
          }
        }
        await this.recordCollectedUsage({ context: 'message' });
      } catch (err) {
        logger.error(
          '[api/server/controllers/agents/client.js #chatCompletion] Error recording collected usage',
          err,
        );
      }
    } catch (err) {
      if (memoryPromise) {
        const attachments = await memoryPromise;
        if (attachments && attachments.length > 0) {
          this.artifactPromises.push(...attachments);
        }
      }
      logger.error(
        '[api/server/controllers/agents/client.js #sendCompletion] Operation aborted',
        err,
      );
      if (!abortController.signal.aborted) {
        logger.error(
          '[api/server/controllers/agents/client.js #sendCompletion] Unhandled error type',
          err,
        );
        this.contentParts.push({
          type: ContentTypes.ERROR,
          [ContentTypes.ERROR]: `An error occurred while processing the request${err?.message ? `: ${err.message}` : ''}`,
        });
      }
    }
  }

  /**
   *
   * @param {Object} params
   * @param {string} params.text
   * @param {string} params.conversationId
   */
  async titleConvo({ text, abortController }) {
    if (!this.run) {
      throw new Error('Run not initialized');
    }
    const { handleLLMEnd, collected: collectedMetadata } = createMetadataAggregator();
    const { req, res, agent } = this.options;
    let endpoint = agent.endpoint;

    /** @type {import('@librechat/agents').ClientOptions} */
    let clientOptions = {
      maxTokens: 75,
      model: agent.model_parameters.model,
    };

    let titleProviderConfig = await getProviderConfig(endpoint);

    /** @type {TEndpoint | undefined} */
    const endpointConfig =
      req.app.locals.all ?? req.app.locals[endpoint] ?? titleProviderConfig.customEndpointConfig;
    if (!endpointConfig) {
      logger.warn(
        '[api/server/controllers/agents/client.js #titleConvo] Error getting endpoint config',
      );
    }

    if (endpointConfig?.titleEndpoint && endpointConfig.titleEndpoint !== endpoint) {
      try {
        titleProviderConfig = await getProviderConfig(endpointConfig.titleEndpoint);
        endpoint = endpointConfig.titleEndpoint;
      } catch (error) {
        logger.warn(
          `[api/server/controllers/agents/client.js #titleConvo] Error getting title endpoint config for ${endpointConfig.titleEndpoint}, falling back to default`,
          error,
        );
        // Fall back to original provider config
        endpoint = agent.endpoint;
        titleProviderConfig = await getProviderConfig(endpoint);
      }
    }

    if (
      endpointConfig &&
      endpointConfig.titleModel &&
      endpointConfig.titleModel !== Constants.CURRENT_MODEL
    ) {
      clientOptions.model = endpointConfig.titleModel;
    }

    const options = await titleProviderConfig.getOptions({
      req,
      res,
      optionsOnly: true,
      overrideEndpoint: endpoint,
      overrideModel: clientOptions.model,
      endpointOption: { model_parameters: clientOptions },
    });

    let provider = options.provider ?? titleProviderConfig.overrideProvider ?? agent.provider;
    if (
      endpoint === EModelEndpoint.azureOpenAI &&
      options.llmConfig?.azureOpenAIApiInstanceName == null
    ) {
      provider = Providers.OPENAI;
    } else if (
      endpoint === EModelEndpoint.azureOpenAI &&
      options.llmConfig?.azureOpenAIApiInstanceName != null &&
      provider !== Providers.AZURE
    ) {
      provider = Providers.AZURE;
    }

    /** @type {import('@librechat/agents').ClientOptions} */
    clientOptions = { ...options.llmConfig };
    if (options.configOptions) {
      clientOptions.configuration = options.configOptions;
    }

    // Ensure maxTokens is set for non-o1 models
    if (!/\b(o\d)\b/i.test(clientOptions.model) && !clientOptions.maxTokens) {
      clientOptions.maxTokens = 75;
    } else if (/\b(o\d)\b/i.test(clientOptions.model) && clientOptions.maxTokens != null) {
      delete clientOptions.maxTokens;
    }

    clientOptions = Object.assign(
      Object.fromEntries(
        Object.entries(clientOptions).filter(([key]) => !omitTitleOptions.has(key)),
      ),
    );

    if (
      provider === Providers.GOOGLE &&
      (endpointConfig?.titleMethod === TitleMethod.FUNCTIONS ||
        endpointConfig?.titleMethod === TitleMethod.STRUCTURED)
    ) {
      clientOptions.json = true;
    }

    try {
      // Custom title prompt that includes the emoji instruction
      const customTitlePrompt = `Write a concise title for this conversation in the detected language. Title in 5 Words or Less. No Punctuation or Quotation. Start the title with one emoji that fits the topic (REQUIRED), The emoji should help communicate the subject.
{convo}`;

      const titleResult = await this.run.generateTitle({
        provider,
        clientOptions,
        inputText: text,
        contentParts: this.contentParts,
<<<<<<< HEAD
        clientOptions,
        titlePrompt: customTitlePrompt, // Pass the custom prompt
=======
        titleMethod: endpointConfig?.titleMethod,
        titlePrompt: endpointConfig?.titlePrompt,
        titlePromptTemplate: endpointConfig?.titlePromptTemplate,
>>>>>>> 259224d9
        chainOptions: {
          signal: abortController.signal,
          callbacks: [
            {
              handleLLMEnd,
            },
          ],
        },
      });

      const collectedUsage = collectedMetadata.map((item) => {
        let input_tokens, output_tokens;

        if (item.usage) {
          input_tokens =
            item.usage.prompt_tokens || item.usage.input_tokens || item.usage.inputTokens;
          output_tokens =
            item.usage.completion_tokens || item.usage.output_tokens || item.usage.outputTokens;
        } else if (item.tokenUsage) {
          input_tokens = item.tokenUsage.promptTokens;
          output_tokens = item.tokenUsage.completionTokens;
        }

        return {
          input_tokens: input_tokens,
          output_tokens: output_tokens,
        };
      });

      await this.recordCollectedUsage({
        model: clientOptions.model,
        context: 'title',
        collectedUsage,
      }).catch((err) => {
        logger.error(
          '[api/server/controllers/agents/client.js #titleConvo] Error recording collected usage',
          err,
        );
      });

      return titleResult.title;
    } catch (err) {
      logger.error('[api/server/controllers/agents/client.js #titleConvo] Error', err);
      return;
    }
  }

  /**
   * @param {object} params
   * @param {number} params.promptTokens
   * @param {number} params.completionTokens
   * @param {OpenAIUsageMetadata} [params.usage]
   * @param {string} [params.model]
   * @param {string} [params.context='message']
   * @returns {Promise<void>}
   */
  async recordTokenUsage({ model, promptTokens, completionTokens, usage, context = 'message' }) {
    try {
      await spendTokens(
        {
          model,
          context,
          conversationId: this.conversationId,
          user: this.user ?? this.options.req.user?.id,
          endpointTokenConfig: this.options.endpointTokenConfig,
        },
        { promptTokens, completionTokens },
      );

      if (
        usage &&
        typeof usage === 'object' &&
        'reasoning_tokens' in usage &&
        typeof usage.reasoning_tokens === 'number'
      ) {
        await spendTokens(
          {
            model,
            context: 'reasoning',
            conversationId: this.conversationId,
            user: this.user ?? this.options.req.user?.id,
            endpointTokenConfig: this.options.endpointTokenConfig,
          },
          { completionTokens: usage.reasoning_tokens },
        );
      }
    } catch (error) {
      logger.error(
        '[api/server/controllers/agents/client.js #recordTokenUsage] Error recording token usage',
        error,
      );
    }
  }

  getEncoding() {
    return 'o200k_base';
  }

  /**
   * Returns the token count of a given text. It also checks and resets the tokenizers if necessary.
   * @param {string} text - The text to get the token count for.
   * @returns {number} The token count of the given text.
   */
  getTokenCount(text) {
    const encoding = this.getEncoding();
    return Tokenizer.getTokenCount(text, encoding);
  }
}

module.exports = AgentClient;<|MERGE_RESOLUTION|>--- conflicted
+++ resolved
@@ -1108,22 +1108,17 @@
 
     try {
       // Custom title prompt that includes the emoji instruction
-      const customTitlePrompt = `Write a concise title for this conversation in the detected language. Title in 5 Words or Less. No Punctuation or Quotation. Start the title with one emoji that fits the topic (REQUIRED), The emoji should help communicate the subject.
-{convo}`;
+      //       const customTitlePrompt = `Write a concise title for this conversation in the detected language. Title in 5 Words or Less. No Punctuation or Quotation. Start the title with one emoji that fits the topic (REQUIRED), The emoji should help communicate the subject.
+      // {convo}`;
 
       const titleResult = await this.run.generateTitle({
         provider,
         clientOptions,
         inputText: text,
         contentParts: this.contentParts,
-<<<<<<< HEAD
-        clientOptions,
-        titlePrompt: customTitlePrompt, // Pass the custom prompt
-=======
         titleMethod: endpointConfig?.titleMethod,
         titlePrompt: endpointConfig?.titlePrompt,
         titlePromptTemplate: endpointConfig?.titlePromptTemplate,
->>>>>>> 259224d9
         chainOptions: {
           signal: abortController.signal,
           callbacks: [
